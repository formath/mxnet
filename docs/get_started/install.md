--- conflicted
+++ resolved
@@ -527,9 +527,6 @@
 
 **Note**  You can read more about virtualenv [here](https://virtualenv.pypa.io/en/stable/userguide/).
 
-<<<<<<< HEAD
-<div class="linux">
-=======
 </div>
 
 <div class="pip">
@@ -666,7 +663,6 @@
 # Validate MXNet Installation
 
 <div class="linux macos">
->>>>>>> 28efd59e
   <div class="python">
     <div class="cpu">
 
@@ -727,9 +723,6 @@
 </div>
 </div>
 
-<<<<<<< HEAD
-<!-- Clean up -->
-=======
 <!-- Validation for GPU machines -->
 
 <div class="linux">
@@ -804,7 +797,6 @@
 </div>
 
 <!-- Linux Clean up -->
->>>>>>> 28efd59e
 <div class="linux">
   <div class="python">
     <div class="cpu">
